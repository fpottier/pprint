(**************************************************************************)
(*                                                                        *)
(*  PPrint                                                                *)
(*                                                                        *)
(*  Francois Pottier, INRIA Paris-Rocquencourt                            *)
(*  Nicolas Pouillard, IT University of Copenhagen                        *)
(*                                                                        *)
(*  Copyright 2007-2014 INRIA. All rights reserved. This file is          *)
(*  distributed under the terms of the CeCILL-C license, as described     *)
(*  in the file LICENSE.                                                  *)
(*                                                                        *)
(**************************************************************************)

(* ------------------------------------------------------------------------- *)

(* A type of integers with infinity. *)

type requirement =
    int (* with infinity *)

(* Infinity is encoded as [max_int]. *)

let infinity : requirement =
  max_int

(* Addition of integers with infinity. *)

let (++) (x : requirement) (y : requirement) : requirement =
  if x = infinity || y = infinity then
    infinity
  else
    x + y

(* Comparison between an integer with infinity and a normal integer. *)

let (<==) (x : requirement) (y : int) =
  x <= y

(* ------------------------------------------------------------------------- *)

(* A uniform interface for output channels. *)

class type output = object

  (** [char c] sends the character [c] to the output channel. *)
  method char: char -> unit

  (** [substring s ofs len] sends the substring of [s] delimited by the
      offset [ofs] and the length [len] to the output channel. *)
  method substring: string -> int (* offset *) -> int (* length *) -> unit

end

(* Three kinds of output channels are wrapped so as to satisfy the above
   interface: OCaml output channels, OCaml memory buffers, and OCaml
   formatters. *)

class channel_output channel = object
  method char = output_char channel
  method substring = output channel
end

class buffer_output buffer = object
  method char = Buffer.add_char buffer
  method substring = Buffer.add_substring buffer
end

class formatter_output fmt = object
  method char = Format.pp_print_char fmt
  method substring = fst (Format.pp_get_formatter_output_functions fmt ())
end

(* ------------------------------------------------------------------------- *)

(** The rendering engine maintains the following internal state. Its structure
    is subject to change in future versions of the library. Nevertheless, it is
    exposed to the user who wishes to define custom documents. *)

type state = {

    width: int;
    (** The line width. This parameter is fixed throughout the execution of
        the renderer. *)

    ribbon: int;
    (** The ribbon width. This parameter is fixed throughout the execution of
        the renderer. *)

    mutable last_indent: int;
    (** The number of blanks that were printed at the beginning of the current
        line. This field is updated (only) by the function [emit_hardline]. It
        is used (only) to determine whether the ribbon width constraint is
        respected. *)

    mutable column: int;
    (** The current column. This field must be updated whenever something is
        sent to the output channel. It is used (only) to determine whether the
        width constraint is respected. *)

  }

(* ------------------------------------------------------------------------- *)

(* [initial rfrac width] creates a fresh initial state. *)

let initial rfrac width = {
  width = width;
  ribbon = max 0 (min width (truncate (float_of_int width *. rfrac)));
  last_indent = 0;
  column = 0
}

(* ------------------------------------------------------------------------- *)

(** A custom document is defined by implementing the following methods. *)

class type custom = object

  (** A custom document must publish the width (i.e., the number of columns)
      that it would like to occupy if it is printed on a single line (that is,
      in flattening mode). The special value [infinity] means that this
      document cannot be printed on a single line; this value causes any
      groups that contain this document to be dissolved. This method should
      in principle work in constant time. *)
  method requirement: requirement

  (** The method [pretty] is used by the main rendering algorithm. It has
      access to the output channel and to the algorithm's internal state, as
      described above. In addition, it receives the current indentation level
      and the current flattening mode (on or off). If flattening mode is on,
      then the document must be printed on a single line, in a manner that is
      consistent with the requirement that was published ahead of time. If
      flattening mode is off, then there is no such obligation. The state must
      be updated in a manner that is consistent with what is sent to the
      output channel. *)
  method pretty: output -> state -> int -> bool -> unit

  (** The method [compact] is used by the compact rendering algorithm. It has
      access to the output channel only. *)
  method compact: output -> unit

end

(* ------------------------------------------------------------------------- *)

(* Here is the algebraic data type of documents. It is analogous to Daan
   Leijen's version, but the binary constructor [Union] is replaced with
   the unary constructor [Group], and the constant [Line] is replaced with
   more general constructions, namely [IfFlat], which provides alternative
   forms depending on the current flattening mode, and [HardLine], which
   represents a newline character, and causes a failure in flattening mode. *)

type document =

  (* [Empty] is the empty document. *)

  | Empty

  (* [Char c] is a document that consists of the single character [c]. We
     enforce the invariant that [c] is not a newline character. *)

  | Char of char

  (* [String s] is a document that consists of just the string [s]. We
     assume, but do not check, that this string does not contain a newline
     character. [String] is a special case of [FancyString], which takes up
     less space in memory. *)

  | String of string

  (* [FancyString (s, ofs, len, apparent_length)] is a (portion of a) string
     that may contain fancy characters: color escape characters, UTF-8 or
     multi-byte characters, etc. Thus, the apparent length (which corresponds
     to what will be visible on screen) differs from the length (which is a
     number of bytes, and is reported by [String.length]). We assume, but do
     not check, that fancystrings do not contain a newline character. *)

  | FancyString of string * int * int * int

  (* [Blank n] is a document that consists of [n] blank characters. *)

  | Blank of int

    (* When in flattening mode, [IfFlat (d1, d2)] turns into the document
       [d1]. When not in flattening mode, it turns into the document [d2]. *)

  | IfFlat of document * document

  (* When in flattening mode, [HardLine] causes a failure, which requires
     backtracking all the way until the stack is empty. When not in flattening
     mode, it represents a newline character, followed with an appropriate
     number of indentation. A common way of using [HardLine] is to only use it
     directly within the right branch of an [IfFlat] construct. *)

  | HardLine

  (* The following constructors store their space requirement. This is the
     document's apparent length, if printed in flattening mode. This
     information is computed in a bottom-up manner when the document is
     constructed. *)

  (* In other words, the space requirement is the number of columns that the
     document needs in order to fit on a single line. We express this value in
     the set of `integers extended with infinity', and use the value
     [infinity] to indicate that the document cannot be printed on a single
     line. *)

  (* Storing this information at [Group] nodes is crucial, as it allows us to
     avoid backtracking and buffering. *)

  (* Storing this information at other nodes allows the function [requirement]
     to operate in constant time. This means that the bottom-up computation of
     requirements takes linear time. *)

  (* [Cat (req, doc1, doc2)] is the concatenation of the documents [doc1] and
     [doc2]. The space requirement [req] is the sum of the requirements of
     [doc1] and [doc2]. *)

  | Cat of requirement * document * document

  (* [Nest (req, j, doc)] is the document [doc], in which the indentation
     level has been increased by [j], that is, in which [j] blanks have been
     inserted after every newline character. The space requirement [req] is
     the same as the requirement of [doc]. *)

  | Nest of requirement * int * document

  (* [Group (req, doc)] represents an alternative: it is either a flattened
     form of [doc], in which occurrences of [Group] disappear and occurrences
     of [IfFlat] resolve to their left branch, or [doc] itself. The space
     requirement [req] is the same as the requirement of [doc]. *)

  | Group of requirement * document

  (* [Align (req, doc)] increases the indentation level to reach the current
     column.  Thus, the document [doc] is rendered within a box whose upper
     left corner is the current position. The space requirement [req] is the
     same as the requirement of [doc]. *)

  | Align of requirement * document

  (* [Custom (req, f)] is a document whose appearance is user-defined. *)

  | Custom of custom

(* ------------------------------------------------------------------------- *)

(* Retrieving or computing the space requirement of a document. *)

let rec requirement = function
  | Empty ->
      0
  | Char _ ->
      1
  | String s ->
      String.length s
  | FancyString (_, _, _, len)
  | Blank len ->
      len
  | IfFlat (doc1, _) ->
      (* In flattening mode, the requirement of [ifflat x y] is just the
         requirement of its flat version, [x]. *)
      (* The smart constructor [ifflat] ensures that [IfFlat] is never nested
         in the left-hand side of [IfFlat], so this recursive call is not a
         problem; the function [requirement] has constant time complexity. *)
      requirement doc1
  | HardLine ->
      (* A hard line cannot be printed in flattening mode. *)
      infinity
  | Cat (req, _, _)
  | Nest (req, _, _)
  | Group (req, _) 
  | Align (req, _) ->
      (* These nodes store their requirement -- which is computed when the
         node is constructed -- so as to allow us to answer in constant time
         here. *)
      req
  | Custom c ->
      c#requirement

(* ------------------------------------------------------------------------- *)

(* The above algebraic data type is not exposed to the user. Instead, we
   expose the following functions. These functions construct a raw document
   and compute its requirement, so as to obtain a document. *)

let empty =
  Empty

let char c =
  assert (c <> '\n');
  Char c

let space =
  char ' '

let string s =
  String s

let fancysubstring s ofs len apparent_length =
  if len = 0 then
    empty
  else
    FancyString (s, ofs, len, apparent_length)

let substring s ofs len =
  fancysubstring s ofs len len

let fancystring s apparent_length =
  fancysubstring s 0 (String.length s) apparent_length

(* The following function was stolen from [Batteries]. *)
let utf8_length s =
  let rec length_aux s c i =
    if i >= String.length s then c else
    let n = Char.code (String.unsafe_get s i) in
    let k =
      if n < 0x80 then 1 else
      if n < 0xe0 then 2 else
      if n < 0xf0 then 3 else 4
    in
    length_aux s (c + 1) (i + k)
  in
  length_aux s 0 0

let utf8string s =
  fancystring s (utf8_length s)

let hardline =
  HardLine

let blank n =
  match n with
  | 0 ->
      empty
  | 1 ->
      space
  | _ ->
      Blank n

let ifflat doc1 doc2 =
  (* Avoid nesting [IfFlat] in the left-hand side of [IfFlat], as this
     is redundant. *)
  match doc1 with
  | IfFlat (doc1, _)
  | doc1 ->
      IfFlat (doc1, doc2)

let internal_break i =
  ifflat (blank i) hardline

let break0 =
  internal_break 0

let break1 =
  internal_break 1

let break i =
  match i with
  | 0 ->
      break0
  | 1 ->
      break1
  | _ ->
      internal_break i

let (^^) x y =
  match x, y with
  | Empty, _ ->
      y
  | _, Empty ->
      x
  | _, _ ->
      Cat (requirement x ++ requirement y, x, y)

let nest i x =
  assert (i >= 0);
  Nest (requirement x, i, x)

let group x =
  let req = requirement x in
  (* Minor optimisation: an infinite requirement dissolves a group. *)
  if req = infinity then
    x
  else
    Group (req, x)

let align x =
  Align (requirement x, x)

let custom c =
  (* Sanity check. *)
  assert (c#requirement >= 0);
  Custom c

(* ------------------------------------------------------------------------- *)

(* Printing blank space (indentation characters). *)

let blank_length =
  80

let blank_buffer =
  String.make blank_length ' '

let rec blanks output n =
  if n <= 0 then
    ()
  else if n <= blank_length then
    output#substring blank_buffer 0 n
  else begin
    output#substring blank_buffer 0 blank_length;
    blanks output (n - blank_length)
  end

(* ------------------------------------------------------------------------- *)

(* This function expresses the following invariant: if we are in flattening
   mode, then we must be within bounds, i.e. the width and ribbon width
   constraints must be respected. *)

let ok state flatten : bool =
  not flatten ||
  state.column <= state.width && state.column <= state.last_indent + state.ribbon

(* ------------------------------------------------------------------------- *)

(* The pretty rendering engine. *)

(* The renderer is supposed to behave exactly like Daan Leijen's, although its
   implementation is quite radically different, and simpler. Our documents are
   constructed eagerly, as opposed to lazily. This means that we pay a large
   space overhead, but in return, we get the ability of computing information
   bottom-up, as described above, which allows to render documents without
   backtracking or buffering. *)

(* The [state] record is never copied; it is just threaded through. In
   addition to it, the parameters [indent] and [flatten] influence the
   manner in which the document is rendered. *)

(* The code is written in tail-recursive style, so as to avoid running out of
   stack space if the document is very deep. Its explicit continuation can be
   viewed as a sequence of pending calls to [pretty]. *)

type cont =
  | KNil
  | KCons of int * bool * document * cont

let rec pretty
  (output : output)
  (state : state)
  (indent : int)
  (flatten : bool)
  (doc : document)
  (cont : cont)
: unit =
  match doc with

  | Empty ->
      continue output state cont

  | Char c ->
      output#char c;
      state.column <- state.column + 1;
      (* assert (ok state flatten); *)
      continue output state cont

  | String (s, ofs, len) ->
      output#substring s ofs len;
      state.column <- state.column + len;
      (* assert (ok state flatten); *)
      continue output state cont

  | FancyString (s, ofs, len, apparent_length) ->
      output#substring s ofs len;
      state.column <- state.column + apparent_length;
      (* assert (ok state flatten); *)
      continue output state cont

  | Blank n ->
      blanks output n;
      state.column <- state.column + n;
      (* assert (ok state flatten); *)
      continue output state cont

  | HardLine ->
      (* We cannot be in flattening mode, because a hard line has an [infinity]
         requirement, and we attempt to render a group in flattening mode only
         if this group's requirement is met. *)
      assert (not flatten);
      (* Emit a hardline. *)
      output#char '\n';
      blanks output indent;
      state.column <- indent;
      state.last_indent <- indent;
      (* Continue. *)
      continue output state cont

  | IfFlat (doc1, doc2) ->
      (* Pick an appropriate sub-document, based on the current flattening
         mode. *)
      pretty output state indent flatten (if flatten then doc1 else doc2) cont

  | Cat (_, doc1, doc2) ->
      (* Push the second document onto the continuation. *)
      pretty output state indent flatten doc1 (KCons (indent, flatten, doc2, cont))

  | Nest (_, j, doc) ->
      pretty output state (indent + j) flatten doc cont

  | Group (req, doc) ->
      (* If we already are in flattening mode, stay in flattening mode; we
         are committed to it. If we are not already in flattening mode, we
         have a choice of entering flattening mode. We enter this mode only
         if we know that this group fits on this line without violating the
         width or ribbon width constraints. Thus, we never backtrack. *)
      let flatten =
        flatten ||
        let column = state.column ++ req in
        column <== state.width && column <== state.last_indent + state.ribbon
      in
      pretty output state indent flatten doc cont

  | Align (_, doc) ->
      (* The effect of this combinator is to set [indent] to [state.column].
         Usually [indent] is equal to [state.last_indent], hence setting it
         to [state.column] increases it. However, if [nest] has been used
         since the current line began, then this could cause [indent] to
         decrease. *)
      (* assert (state.column > state.last_indent); *)
      pretty output state state.column flatten doc cont

  | Custom c ->
      (* Invoke the document's custom rendering function. *)
      c#pretty output state indent flatten;
      (* Sanity check. *)
      assert (ok state flatten);
      (* Continue. *)
      continue output state cont

and continue output state = function
  | KNil ->
      ()
  | KCons (indent, flatten, doc, cont) ->
      pretty output state indent flatten doc cont

(* Publish a version of [pretty] that does not take an explicit continuation.
   This function may be used by authors of custom documents. We do not expose
   the internal [pretty] -- the one that takes a continuation -- because we
   wish to simplify the user's life. The price to pay is that calls that go
   through a custom document cannot be tail calls. *)

let pretty output state indent flatten doc =
  pretty output state indent flatten doc KNil

(* ------------------------------------------------------------------------- *)

(* The compact rendering algorithm. *)

let rec compact output doc cont =
  match doc with
  | Empty ->
      continue output cont
  | Char c ->
      output#char c;
      continue output cont
  | String (s, ofs, len) ->
      output#substring s ofs len;
      continue output cont
  | FancyString (s, ofs, len, apparent_length) ->
      output#substring s ofs len;
      continue output cont
  | Blank n ->
      blanks output n;
      continue output cont
  | HardLine ->
      output#char '\n';
      continue output cont
  | Cat (_, doc1, doc2) ->
      compact output doc1 (doc2 :: cont)
  | IfFlat (doc, _)
  | Nest (_, _, doc)
  | Group (_, doc)
  | Align (_, doc) ->
      compact output doc cont
  | Custom c ->
      (* Invoke the document's custom rendering function. *)
      c#compact output;
      continue output cont

and continue output cont =
  match cont with
  | [] ->
      ()
<<<<<<< HEAD
    else if n <= blank_length then
      Output.substring channel blank_buffer 0 n
    else begin
      Output.substring channel blank_buffer 0 blank_length;
      blanks channel (n - blank_length)
    end

  (* This function expresses the following invariant: if we are in flattening
     mode, then we must be within bounds, i.e. the width and ribbon width
     constraints must be respected. *)

  let ok state flatten : bool =
    not flatten ||
    state.column <= state.width && state.column <= state.last_indent + state.ribbon

  (* The renderer. *)

  let rec run (state : channel state) (indent : int) (flatten : bool) (doc : document) (cont : cont) : unit =
    match doc with

    | Empty ->
	continue state cont

    | Char c ->
        Output.char state.channel c;
        state.column <- state.column + 1;
        (* assert (ok state flatten); *)
        continue state cont

    | String s ->
        let len = String.length s in
        Output.substring state.channel s 0 len;
        state.column <- state.column + len;
        (* assert (ok state flatten); *)
        continue state cont

    | FancyString (s, ofs, len, apparent_length) ->
        Output.substring state.channel s ofs len;
        state.column <- state.column + apparent_length;
        (* assert (ok state flatten); *)
        continue state cont

    | Blank n ->
        blanks state.channel n;
        state.column <- state.column + n;
        (* assert (ok state flatten); *)
        continue state cont

    | HardLine ->
        (* We cannot be in flattening mode, because a hard line has an [infinity]
           requirement, and we attempt to render a group in flattening mode only
           if this group's requirement is met. *)
        assert (not flatten);
        (* Emit a newline character, followed by the prescribed amount of
           indentation. Update the current state to record how many indentation
           characters were printed and to to reflect the new column number. *)
	Output.char state.channel '\n';
	blanks state.channel indent;
	state.column <- indent;
	state.last_indent <- indent;
        continue state cont

    | IfFlat (doc1, doc2) ->
        (* Pick an appropriate sub-document, based on the current flattening
           mode. *)
        run state indent flatten (if flatten then doc1 else doc2) cont

    | Cat (_, doc1, doc2) ->
        (* Push the second document onto the continuation. *)
        run state indent flatten doc1 (KCons (indent, flatten, doc2, cont))

    | Nest (_, j, doc) ->
	run state (indent + j) flatten doc cont

    | Group (req, doc) ->
        (* If we already are in flattening mode, stay in flattening mode; we
           are committed to it. If we are not already in flattening mode, we
           have a choice of entering flattening mode. We enter this mode only
           if we know that this group fits on this line without violating the
           width or ribbon width constraints. Thus, we never backtrack. *)
        let flatten =
          flatten ||
          let column = state.column ++ req in
          column <== state.width && column <== state.last_indent + state.ribbon
        in
        run state indent flatten doc cont

    | Align (_, doc) ->
        (* Get the current column. *)
        let k = state.column in
        (* Get the last indent. *)
        let i = state.last_indent in
        (* Act as [Nest (_, k - i, doc)]. *)
        run state (indent + k - i) flatten doc cont

  and continue state = function
    | KNil ->
        ()
    | KCons (indent, flatten, doc, cont) ->
        run state indent flatten doc cont

  (* This is the renderer's main entry point. *)

  let pretty rfrac width channel doc =
    run {
      width = width;
      ribbon = max 0 (min width (truncate (float_of_int width *. rfrac)));
      channel = channel;
      last_indent = 0;
      column = 0
    } 0 false doc KNil
=======
  | doc :: cont ->
      compact output doc cont
>>>>>>> b2b0b6d1

let compact output doc =
  compact output doc []

(* ------------------------------------------------------------------------- *)

<<<<<<< HEAD
  let compact channel doc =

    let rec scan = function
      | Empty ->
	  ()
      | Char c ->
	  Output.char channel c
      | String s ->
	  Output.substring channel s 0 (String.length s)
      | FancyString (s, ofs, len, apparent_length) ->
	  Output.substring channel s ofs len
      | Blank n ->
	  blanks channel n
      | HardLine ->
	  Output.char channel '\n'
      | Cat (_, doc1, doc2) ->
	  scan doc1;
	  scan doc2
      | IfFlat (doc, _)
      | Nest (_, _, doc)
      | Group (_, doc)
      | Align (_, doc) ->
	  scan doc
    in
=======
(* We now instantiate the renderers for the three kinds of output channels. *)
>>>>>>> b2b0b6d1

(* This is just boilerplate. *)

module MakeRenderer (X : sig
  type channel
  val output: channel -> output
end) = struct
  type channel = X.channel
  type dummy = document
  type document = dummy
  let pretty rfrac width channel doc = pretty (X.output channel) (initial rfrac width) 0 false doc
  let compact channel doc = compact (X.output channel) doc
end

module ToChannel =
  MakeRenderer(struct
    type channel = out_channel
    let output = new channel_output
  end)

module ToBuffer =
  MakeRenderer(struct
    type channel = Buffer.t
    let output = new buffer_output
  end)

module ToFormatter =
  MakeRenderer(struct
    type channel = Format.formatter
    let output = new formatter_output
  end)
<|MERGE_RESOLUTION|>--- conflicted
+++ resolved
@@ -465,8 +465,9 @@
       (* assert (ok state flatten); *)
       continue output state cont
 
-  | String (s, ofs, len) ->
-      output#substring s ofs len;
+  | String s ->
+      let len = String.length s in
+      output#substring s 0 len;
       state.column <- state.column + len;
       (* assert (ok state flatten); *)
       continue output state cont
@@ -564,8 +565,9 @@
   | Char c ->
       output#char c;
       continue output cont
-  | String (s, ofs, len) ->
-      output#substring s ofs len;
+  | String s ->
+      let len = String.length s in
+      output#substring s 0 len;
       continue output cont
   | FancyString (s, ofs, len, apparent_length) ->
       output#substring s ofs len;
@@ -592,156 +594,15 @@
   match cont with
   | [] ->
       ()
-<<<<<<< HEAD
-    else if n <= blank_length then
-      Output.substring channel blank_buffer 0 n
-    else begin
-      Output.substring channel blank_buffer 0 blank_length;
-      blanks channel (n - blank_length)
-    end
-
-  (* This function expresses the following invariant: if we are in flattening
-     mode, then we must be within bounds, i.e. the width and ribbon width
-     constraints must be respected. *)
-
-  let ok state flatten : bool =
-    not flatten ||
-    state.column <= state.width && state.column <= state.last_indent + state.ribbon
-
-  (* The renderer. *)
-
-  let rec run (state : channel state) (indent : int) (flatten : bool) (doc : document) (cont : cont) : unit =
-    match doc with
-
-    | Empty ->
-	continue state cont
-
-    | Char c ->
-        Output.char state.channel c;
-        state.column <- state.column + 1;
-        (* assert (ok state flatten); *)
-        continue state cont
-
-    | String s ->
-        let len = String.length s in
-        Output.substring state.channel s 0 len;
-        state.column <- state.column + len;
-        (* assert (ok state flatten); *)
-        continue state cont
-
-    | FancyString (s, ofs, len, apparent_length) ->
-        Output.substring state.channel s ofs len;
-        state.column <- state.column + apparent_length;
-        (* assert (ok state flatten); *)
-        continue state cont
-
-    | Blank n ->
-        blanks state.channel n;
-        state.column <- state.column + n;
-        (* assert (ok state flatten); *)
-        continue state cont
-
-    | HardLine ->
-        (* We cannot be in flattening mode, because a hard line has an [infinity]
-           requirement, and we attempt to render a group in flattening mode only
-           if this group's requirement is met. *)
-        assert (not flatten);
-        (* Emit a newline character, followed by the prescribed amount of
-           indentation. Update the current state to record how many indentation
-           characters were printed and to to reflect the new column number. *)
-	Output.char state.channel '\n';
-	blanks state.channel indent;
-	state.column <- indent;
-	state.last_indent <- indent;
-        continue state cont
-
-    | IfFlat (doc1, doc2) ->
-        (* Pick an appropriate sub-document, based on the current flattening
-           mode. *)
-        run state indent flatten (if flatten then doc1 else doc2) cont
-
-    | Cat (_, doc1, doc2) ->
-        (* Push the second document onto the continuation. *)
-        run state indent flatten doc1 (KCons (indent, flatten, doc2, cont))
-
-    | Nest (_, j, doc) ->
-	run state (indent + j) flatten doc cont
-
-    | Group (req, doc) ->
-        (* If we already are in flattening mode, stay in flattening mode; we
-           are committed to it. If we are not already in flattening mode, we
-           have a choice of entering flattening mode. We enter this mode only
-           if we know that this group fits on this line without violating the
-           width or ribbon width constraints. Thus, we never backtrack. *)
-        let flatten =
-          flatten ||
-          let column = state.column ++ req in
-          column <== state.width && column <== state.last_indent + state.ribbon
-        in
-        run state indent flatten doc cont
-
-    | Align (_, doc) ->
-        (* Get the current column. *)
-        let k = state.column in
-        (* Get the last indent. *)
-        let i = state.last_indent in
-        (* Act as [Nest (_, k - i, doc)]. *)
-        run state (indent + k - i) flatten doc cont
-
-  and continue state = function
-    | KNil ->
-        ()
-    | KCons (indent, flatten, doc, cont) ->
-        run state indent flatten doc cont
-
-  (* This is the renderer's main entry point. *)
-
-  let pretty rfrac width channel doc =
-    run {
-      width = width;
-      ribbon = max 0 (min width (truncate (float_of_int width *. rfrac)));
-      channel = channel;
-      last_indent = 0;
-      column = 0
-    } 0 false doc KNil
-=======
   | doc :: cont ->
       compact output doc cont
->>>>>>> b2b0b6d1
 
 let compact output doc =
   compact output doc []
 
 (* ------------------------------------------------------------------------- *)
 
-<<<<<<< HEAD
-  let compact channel doc =
-
-    let rec scan = function
-      | Empty ->
-	  ()
-      | Char c ->
-	  Output.char channel c
-      | String s ->
-	  Output.substring channel s 0 (String.length s)
-      | FancyString (s, ofs, len, apparent_length) ->
-	  Output.substring channel s ofs len
-      | Blank n ->
-	  blanks channel n
-      | HardLine ->
-	  Output.char channel '\n'
-      | Cat (_, doc1, doc2) ->
-	  scan doc1;
-	  scan doc2
-      | IfFlat (doc, _)
-      | Nest (_, _, doc)
-      | Group (_, doc)
-      | Align (_, doc) ->
-	  scan doc
-    in
-=======
 (* We now instantiate the renderers for the three kinds of output channels. *)
->>>>>>> b2b0b6d1
 
 (* This is just boilerplate. *)
 
